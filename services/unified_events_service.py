"""
Unified Events Service

This service coordinates multiple event APIs (Ticketmaster, AllEvents, etc.),
applies AI-powered filtering and ranking, and provides a unified interface
for event discovery with advanced personalization.
"""

import logging
import asyncio
from typing import Dict, List, Optional, Any
from concurrent.futures import ThreadPoolExecutor, as_completed
from dataclasses import dataclass
import json

logger = logging.getLogger(__name__)


@dataclass
class EventSource:
    """Metadata about an event source"""
    name: str
    priority: float  # Higher priority = more trusted source
    reliability: float  # 0-1 reliability score
    coverage: str  # geographical coverage description


class UnifiedEventsService:
    """
    Unified service that coordinates multiple event sources and applies AI evaluation
    """
    
    def __init__(self, ticketmaster_service=None, allevents_service=None, ai_service=None):
        """
        Initialize the unified events service
        
        Args:
            ticketmaster_service: Ticketmaster API service instance
            allevents_service: AllEvents API service instance  
            ai_service: AI service for intelligent filtering (optional)
        """
        self.ticketmaster_service = ticketmaster_service
        self.allevents_service = allevents_service
        self.ai_service = ai_service
        
        # Define event sources with metadata
        self.event_sources = {
            'ticketmaster': EventSource(
                name='Ticketmaster',
                priority=0.9,
                reliability=0.95,
                coverage='Global, strong in North America and Europe'
            ),
            'allevents': EventSource(
                name='AllEvents',
                priority=0.7,
                reliability=0.8,
                coverage='Global, diverse event types'
            )
        }
        
        # Configuration
        self.max_events_per_source = 50
        self.final_event_limit = 30
        self.ai_confidence_threshold = 0.6
        
    def search_events(self, location: Dict[str, Any], user_interests: List[str] = None,
                            user_activity: str = "", personalization_data: Dict[str, Any] = None,
                            user_profile: Any = None) -> List[Any]:
        """
        Search for events from all available sources, group them, and apply AI evaluation
        
        Args:
            location: Dictionary with latitude, longitude, city, country
            user_interests: List of user interest categories
            user_activity: What the user wants to do
            personalization_data: Enhanced personalization data from background search
            user_profile: Enhanced user profile from user_profiling_service
            
        Returns:
            List of AI-evaluated and ranked events
        """
        logger.info(f"Starting unified event search for location: {location}")
        logger.info(f"User activity: '{user_activity}', interests: {user_interests}")
        
        all_events = []
        sources_used = []
        search_results = {}
        
        # Collect events from all available sources in parallel
        with ThreadPoolExecutor(max_workers=3) as executor:
            future_to_source = {}
            
            # Submit search tasks for each available service
            if self.ticketmaster_service:
                future = executor.submit(
                    self._search_source_safely,
                    'ticketmaster',
                    self.ticketmaster_service,
                    location, user_interests, user_activity, personalization_data, user_profile
                )
                future_to_source[future] = 'ticketmaster'
            
            if self.allevents_service:
                future = executor.submit(
                    self._search_source_safely,
                    'allevents',
                    self.allevents_service,
                    location, user_interests, user_activity, personalization_data, user_profile
                )
                future_to_source[future] = 'allevents'
            
            # Collect results as they complete
            for future in as_completed(future_to_source):
                source_name = future_to_source[future]
                try:
                    events = future.result(timeout=30)  # 30 second timeout per source
                    if events:
                        all_events.extend(events)
                        sources_used.append(source_name)
                        search_results[source_name] = len(events)
                        logger.info(f"✅ {source_name}: Found {len(events)} events")
                    else:
                        logger.info(f"⚠️ {source_name}: No events found")
                        search_results[source_name] = 0
                except Exception as e:
                    logger.error(f"❌ {source_name}: Search failed - {e}")
                    search_results[source_name] = 0
        
        logger.info(f"Total events collected from all sources: {len(all_events)}")
        
        # Remove duplicates and group similar events
        deduplicated_events = self._deduplicate_events(all_events)
        logger.info(f"Events after deduplication: {len(deduplicated_events)}")
        
        # Apply AI-powered evaluation and ranking
        ai_results = self._apply_ai_evaluation(
            deduplicated_events, user_profile, user_activity, personalization_data
        )
        
        # Final filtering and ranking
        final_events = self._final_ranking_and_filtering(
            ai_results.get('ranked_events', deduplicated_events),
            user_profile,
            user_activity
        )
        
        # Remove cost information as requested
        final_events = self._remove_cost_information(final_events)
        
        logger.info(f"Final events returned after AI evaluation: {len(final_events)}")
        
        return final_events
    
    def _search_source_safely(self, source_name: str, service: Any, *args) -> List[Any]:
        """Safely search a single event source with error handling"""
        try:
            logger.info(f"🔍 Searching {source_name}...")
            events = service.search_events(*args)
            return events if events else []
        except Exception as e:
            logger.error(f"Error searching {source_name}: {e}")
            return []
    
    def _deduplicate_events(self, events: List[Any]) -> List[Any]:
        """
        Remove duplicate events and group similar ones
        Uses event name, venue, and date for deduplication
        """
        seen_events = {}
        deduplicated = []
        
        for event in events:
            # Create a unique key for the event
            event_key = self._create_event_key(event)
            
            if event_key not in seen_events:
                seen_events[event_key] = event
                deduplicated.append(event)
            else:
                # If we find a duplicate, keep the one with higher reliability
                existing_event = seen_events[event_key]
                if self._should_replace_event(existing_event, event):
                    # Replace the existing event
                    deduplicated.remove(existing_event)
                    deduplicated.append(event)
                    seen_events[event_key] = event
        
        return deduplicated
    
    def _create_event_key(self, event: Any) -> str:
        """Create a unique key for event deduplication"""
        try:
            name = getattr(event, 'name', '').lower().strip()
            venue = getattr(event, 'venue', '').lower().strip()
            date = getattr(event, 'date', '').strip()
            
            # Normalize the name (remove common variations)
            name = self._normalize_event_name(name)
            
            return f"{name}|{venue}|{date}"
        except Exception as e:
            logger.warning(f"Error creating event key: {e}")
            return f"unknown_{id(event)}"
    
    def _normalize_event_name(self, name: str) -> str:
        """Normalize event name for better deduplication"""
        import re
        
        # Remove common prefixes/suffixes and normalize
        name = re.sub(r'\b(the|a|an)\b', '', name, flags=re.IGNORECASE)
        name = re.sub(r'[^a-z0-9\s]', '', name)
        name = re.sub(r'\s+', ' ', name).strip()
        
        return name
    
    def _should_replace_event(self, existing: Any, new: Any) -> bool:
        """Determine if a new event should replace an existing duplicate"""
        try:
            # Prefer events with more information
            existing_score = self._calculate_completeness_score(existing)
            new_score = self._calculate_completeness_score(new)
            
            return new_score > existing_score
        except Exception:
            return False
    
    def _calculate_completeness_score(self, event: Any) -> float:
        """Calculate how complete an event's information is"""
        score = 0.0
        
        # Check various fields for completeness
        if getattr(event, 'name', ''):
            score += 1.0
        if getattr(event, 'description', ''):
            score += 1.0
        if getattr(event, 'image_url', ''):
            score += 0.5
        if getattr(event, 'venue', '') != 'TBA':
            score += 0.5
        if getattr(event, 'address', ''):
            score += 0.5
        if getattr(event, 'time', '') != 'TBA':
            score += 0.5
        if getattr(event, 'url', ''):
            score += 0.5
        
        # Prefer events from higher reliability sources
        event_id = getattr(event, 'id', '')
        if 'ticketmaster' in event_id or hasattr(event, 'source') and 'ticketmaster' in str(getattr(event, 'source', '')):
            score += 0.5  # Ticketmaster bonus
        
        return score
    
    def _apply_ai_evaluation(self, events: List[Any], user_profile: Any, 
                           user_activity: str, personalization_data: Dict[str, Any]) -> Dict[str, Any]:
        """Apply AI-powered evaluation and ranking to events"""
        try:
            # If we have an AI service, use it for advanced evaluation
            if self.ai_service:
                return self._advanced_ai_evaluation(events, user_profile, user_activity, personalization_data)
            else:
                # Fallback to rule-based evaluation
                return self._rule_based_evaluation(events, user_profile, user_activity, personalization_data)
        except Exception as e:
            logger.error(f"AI evaluation failed, using fallback: {e}")
            return {
                'ranked_events': events,
                'insights': {'error': str(e), 'method': 'fallback'}
            }
    
    def _rule_based_evaluation(self, events: List[Any], user_profile: Any,
                             user_activity: str, personalization_data: Dict[str, Any]) -> Dict[str, Any]:
        """Rule-based evaluation and ranking when AI service is not available"""
        
        logger.info("Applying rule-based event evaluation with prompt-focused ranking")
        
        # Extract user interests from personalization data
        user_interests = []
        if personalization_data and personalization_data.get('enhanced_personalization'):
            enhanced_data = personalization_data['enhanced_personalization']
            interests = enhanced_data.get('interests', [])
            user_interests = [interest.get('category', '') for interest in interests if interest.get('category')]
        
        for event in events:
            score = 0.1  # Lower base score to emphasize prompt relevance
            factors = {}
            
            # PRIMARY FACTOR: Prompt/Activity relevance (50% weight)
            # This is the most important factor - how well does the event match what the user asked for?
            if user_activity:
                prompt_score = self._calculate_prompt_relevance(event, user_activity, user_interests)
                score += prompt_score * 0.5
                factors['prompt_relevance'] = prompt_score
                factors['activity_match'] = prompt_score  # Keep for backward compatibility
            
            # SECONDARY FACTOR: Enhanced interest matching (20% weight)
            if user_profile:
                interest_score = self._calculate_interest_match(event, user_profile, personalization_data)
<<<<<<< HEAD
<<<<<<< HEAD
                score += interest_score * 0.2
=======
=======
>>>>>>> 9a7b0090
                score += interest_score * 0.3
                factors['interest_match'] = interest_score
            
            # TERTIARY FACTOR: Time relevance (15% weight)
            # Prefer events happening soon
            time_score = self._calculate_time_relevance(event)
            score += time_score * 0.15
            factors['time_relevance'] = time_score
            
            # QUALITY FACTOR: Event completeness (10% weight)
            # Prefer events with complete information
            completeness_score = self._calculate_completeness_score(event) / 5.0
            score += completeness_score * 0.1
            factors['completeness'] = completeness_score
            
            # BONUS FACTOR: Location proximity (5% weight)
            # Small bonus for very local events
            location_score = self._calculate_location_proximity(event, user_profile)
            score += location_score * 0.05
            factors['location_proximity'] = location_score
            
            # Set the relevance score (cap at 1.0)
            event.relevance_score = min(score, 1.0)
            event.personalization_factors = factors
            event.recommendation_reason = self._generate_recommendation_reason(factors, user_activity)
        
        # Sort by relevance score (primary) and prompt relevance (secondary tiebreaker)
        ranked_events = sorted(events, 
                             key=lambda x: (getattr(x, 'relevance_score', 0), 
                                           getattr(x, 'personalization_factors', {}).get('prompt_relevance', 0)), 
                             reverse=True)
        
        # Log top events for debugging
        if ranked_events:
            logger.info(f"Top 3 ranked events by prompt relevance:")
            for i, event in enumerate(ranked_events[:3]):
                factors = getattr(event, 'personalization_factors', {})
                logger.info(f"  {i+1}. {getattr(event, 'name', 'Unknown')} "
                           f"(total: {getattr(event, 'relevance_score', 0):.2f}, "
                           f"prompt: {factors.get('prompt_relevance', 0):.2f})")
        
        insights = {
            'method': 'rule_based_prompt_focused',
            'total_evaluated': len(events),
            'avg_score': sum(getattr(e, 'relevance_score', 0) for e in events) / len(events) if events else 0,
            'avg_prompt_relevance': sum(getattr(e, 'personalization_factors', {}).get('prompt_relevance', 0) for e in events) / len(events) if events else 0,
            'top_factors': ['prompt_relevance', 'interest_match', 'time_relevance', 'completeness', 'location_proximity']
        }
        
        return {
            'ranked_events': ranked_events,
            'insights': insights
        }
    
    def _calculate_activity_match(self, event: Any, user_activity: str) -> float:
        """Calculate how well an event matches the user's stated activity"""
        try:
            event_text = f"{getattr(event, 'name', '')} {getattr(event, 'description', '')} {getattr(event, 'category', '')}".lower()
            activity_lower = user_activity.lower()
            
            # Simple keyword matching
            activity_words = [word for word in activity_lower.split() if len(word) > 2]
            matches = sum(1 for word in activity_words if word in event_text)
            
            if not activity_words:
                return 0.0
            
            return min(matches / len(activity_words), 1.0)
        except Exception:
            return 0.0
    
    def _calculate_interest_match(self, event: Any, user_profile: Any, personalization_data: Dict[str, Any]) -> float:
        """Calculate how well an event matches the user's interests"""
        try:
            score = 0.0
            
            # Check enhanced personalization data first
            if personalization_data and personalization_data.get('enhanced_personalization'):
                enhanced_data = personalization_data['enhanced_personalization']
                interests = enhanced_data.get('interests', [])
                
                event_category = getattr(event, 'category', '').lower()
                event_name = getattr(event, 'name', '').lower()
                event_description = getattr(event, 'description', '').lower()
                event_text = f"{event_name} {event_description}"
                
                for interest in interests:
                    interest_category = interest.get('category', '').lower()
                    interest_keywords = interest.get('keywords', [])
                    confidence = interest.get('confidence', 0)
                    
                    # Category match
                    if interest_category == event_category or interest_category in event_category:
                        score += confidence * 0.5
                    
                    # Keyword matches
                    keyword_matches = sum(1 for keyword in interest_keywords if keyword.lower() in event_text)
                    if keyword_matches > 0 and interest_keywords:
                        score += (keyword_matches / len(interest_keywords)) * confidence * 0.3
            
            # Fallback to basic user profile
            elif user_profile and hasattr(user_profile, 'get'):
                interests = user_profile.get('interests', [])
                event_category = getattr(event, 'category', '').lower()
                
                for interest in interests:
                    if isinstance(interest, dict):
                        interest_category = interest.get('category', '').lower()
                    elif hasattr(interest, 'category'):
                        interest_category = interest.category.lower()
                    else:
                        interest_category = str(interest).lower()
                    
                    if interest_category == event_category or interest_category in event_category:
                        score += 0.4
            
            return min(score, 1.0)
        except Exception as e:
            logger.debug(f"Error calculating interest match: {e}")
            return 0.0
    
    def _calculate_time_relevance(self, event: Any) -> float:
        """Calculate time relevance (prefer events happening soon)"""
        try:
            from datetime import datetime, timedelta
            
            event_date = getattr(event, 'date', '')
            if not event_date or event_date == 'TBA':
                return 0.3  # Neutral score for unknown dates
            
            # Try to parse the date
            try:
                # Assuming date format is YYYY-MM-DD or similar
                event_dt = datetime.strptime(event_date[:10], '%Y-%m-%d')
                now = datetime.now()
                days_diff = (event_dt - now).days
                
                if days_diff < 0:
                    return 0.1  # Past event
                elif days_diff <= 7:
                    return 1.0  # This week
                elif days_diff <= 14:
                    return 0.8  # Next week
                elif days_diff <= 30:
                    return 0.6  # This month
                else:
                    return 0.4  # Future
            except ValueError:
                return 0.3  # Can't parse date
                
        except Exception:
            return 0.3
    
    def _generate_recommendation_reason(self, factors: Dict[str, float], user_activity: str) -> str:
        """Generate a human-readable recommendation reason based on ranking factors"""
        reasons = []
        
        # Primary factor: prompt relevance
        prompt_score = factors.get('prompt_relevance', 0)
        if prompt_score > 0.7:
            reasons.append(f"closely matches your request for '{user_activity}'")
        elif prompt_score > 0.4:
            reasons.append(f"relates to your interest in '{user_activity}'")
        elif prompt_score > 0.2:
            reasons.append(f"has some connection to '{user_activity}'")
        
        # Secondary factors
        if factors.get('interest_match', 0) > 0.6:
            reasons.append("aligns with your profile interests")
        elif factors.get('interest_match', 0) > 0.3:
            reasons.append("matches some of your interests")
        
        if factors.get('time_relevance', 0) > 0.8:
            reasons.append("happening very soon")
        elif factors.get('time_relevance', 0) > 0.6:
            reasons.append("happening soon")
        
        if factors.get('location_proximity', 0) > 0.6:
            reasons.append("located nearby")
        
        if factors.get('completeness', 0) > 0.8:
            reasons.append("has detailed information available")
        
        # If no specific reasons, provide a general explanation
        if not reasons:
            if user_activity:
                return f"recommended based on your request for '{user_activity}' and your location"
            else:
                return "recommended based on your location and general interests"
        
        # Combine reasons into a natural sentence
        if len(reasons) == 1:
            return f"Recommended because it {reasons[0]}"
        elif len(reasons) == 2:
            return f"Recommended because it {reasons[0]} and {reasons[1]}"
        else:
            return f"Recommended because it {', '.join(reasons[:-1])}, and {reasons[-1]}"
    
    def _final_ranking_and_filtering(self, events: List[Any], user_profile: Any, user_activity: str) -> List[Any]:
        """Apply final ranking and filtering to events with prompt-focused priorities"""
        
        # Apply stricter filtering based on prompt relevance
        # Keep events with decent overall relevance OR high prompt relevance
        filtered_events = []
        for event in events:
            overall_score = getattr(event, 'relevance_score', 0)
            prompt_score = getattr(event, 'personalization_factors', {}).get('prompt_relevance', 0)
            
            # Keep if either overall score is good OR prompt relevance is high
            if overall_score > 0.2 or prompt_score > 0.3:
                filtered_events.append(event)
        
        # If we have too few results, lower the threshold
        if len(filtered_events) < 5 and events:
            logger.info("Lowering filter threshold to ensure minimum results")
            filtered_events = [e for e in events if getattr(e, 'relevance_score', 0) > 0.1]
        
        # Sort by prompt relevance first, then overall score
        final_events = sorted(filtered_events, 
                             key=lambda x: (
                                 getattr(x, 'personalization_factors', {}).get('prompt_relevance', 0),
                                 getattr(x, 'relevance_score', 0)
                             ), 
                             reverse=True)
        
        # Limit to configured maximum
        final_events = final_events[:self.final_event_limit]
        
        logger.info(f"Final filtering with prompt focus: {len(events)} -> {len(filtered_events)} -> {len(final_events)}")
        
        # Log the top few results for debugging
        if final_events:
            logger.info("Top 3 final recommendations:")
            for i, event in enumerate(final_events[:3]):
                factors = getattr(event, 'personalization_factors', {})
                logger.info(f"  {i+1}. '{getattr(event, 'name', 'Unknown')}' "
                           f"(prompt: {factors.get('prompt_relevance', 0):.2f}, "
                           f"total: {getattr(event, 'relevance_score', 0):.2f})")
        
        return final_events
    
    def _remove_cost_information(self, events: List[Any]) -> List[Any]:
        """Remove cost/price information from events as requested"""
        for event in events:
            # Set price fields to None
            if hasattr(event, 'price_min'):
                event.price_min = None
            if hasattr(event, 'price_max'):
                event.price_max = None
        
        return events
    
    def _advanced_ai_evaluation(self, events: List[Any], user_profile: Any,
                              user_activity: str, personalization_data: Dict[str, Any]) -> Dict[str, Any]:
        """Advanced AI evaluation using external AI service (placeholder for future implementation)"""
        # This would integrate with OpenAI or other AI services for more sophisticated evaluation
        # For now, fall back to rule-based evaluation
        logger.info("Advanced AI evaluation not yet implemented, using rule-based evaluation")
        return self._rule_based_evaluation(events, user_profile, user_activity, personalization_data)<|MERGE_RESOLUTION|>--- conflicted
+++ resolved
@@ -297,12 +297,6 @@
             # SECONDARY FACTOR: Enhanced interest matching (20% weight)
             if user_profile:
                 interest_score = self._calculate_interest_match(event, user_profile, personalization_data)
-<<<<<<< HEAD
-<<<<<<< HEAD
-                score += interest_score * 0.2
-=======
-=======
->>>>>>> 9a7b0090
                 score += interest_score * 0.3
                 factors['interest_match'] = interest_score
             
